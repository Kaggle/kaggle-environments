--- conflicted
+++ resolved
@@ -235,21 +235,12 @@
       updateHMRState('replay', this.replay); // Save to HMR
     }
 
-<<<<<<< HEAD
-        // TODO(michaelaaron) - Turn this into something more reasonable.
-        if(this?.replay?.steps && !(this?.replay?.steps as any)?.[0]?.stepType && this?.replay?.configuration?.game === 'repeated_poker') {
-          this.replay.steps = processEpisodeData(this.replay, 'repeated_poker')
-        } else if (this?.replay?.steps && !(this?.replay?.steps as any)?.[0]?.stepType && this?.replay?.configuration?.game === 'chess') {
-          this.replay.steps = processEpisodeData(this.replay, 'chess')
-        }
-=======
     // Update the current step
     if (typeof event.data.step === 'number') {
       this.step = event.data.step;
       updateHMRState('step', this.step); // Save to HMR
       needsRender = true;
     }
->>>>>>> fbc3943b
 
     // If any data was updated and we have a replay object, call setData.
     if (needsRender && this.replay) {
@@ -273,6 +264,12 @@
       this?.replay?.configuration?.openSpielGameName === 'repeated_poker'
     ) {
       this.replay.steps = processEpisodeData(this.replay, 'repeated_poker');
+    } else if (
+      this?.replay?.steps &&
+      !(this?.replay?.steps as any)?.[0]?.stepType &&
+      this?.replay?.configuration?.game === 'chess'
+    ) {
+      this.replay.steps = processEpisodeData(this.replay, 'chess');
     }
 
     // --- HMR State Update ---
