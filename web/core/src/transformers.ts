--- conflicted
+++ resolved
@@ -1,47 +1,50 @@
-<<<<<<< HEAD
 import { defaultGetStepRenderTime } from "./timing";
 import {
   getPokerStepDescription,
   getPokerStepLabel,
-  getPokerStepsWithEndStates,
-} from "./transformers/repeatedPokerTransformer";
-import { GameStep, PokerGameStep, ReplayMode } from "./types";
-=======
-import { getPokerStepDescription, getPokerStepLabel } from './transformers/repeated_poker/v1/repeatedPokerTransformer';
-import { RepeatedPokerStep } from './transformers/repeated_poker/v2/poker-steps-types';
-import { repeatedPokerTransformerV2 } from './transformers/repeated_poker/v2/repeatedPokerTransformerV2';
-import { BaseGameStep } from './types';
->>>>>>> 14ced608
+} from "./transformers/repeated_poker/v1/repeatedPokerTransformer";
+import { RepeatedPokerStep } from "./transformers/repeated_poker/v2/poker-steps-types";
+import { repeatedPokerTransformerV2 } from "./transformers/repeated_poker/v2/repeatedPokerTransformerV2";
+import { BaseGameStep, ReplayMode } from "./types";
 
-export const processEpisodeData = (environment: any, gameName: string): RepeatedPokerStep[] => {
+export const processEpisodeData = (
+  environment: any,
+  gameName: string,
+): RepeatedPokerStep[] => {
   switch (gameName) {
-    case 'repeated_poker':
+    case "repeated_poker":
       return repeatedPokerTransformerV2(environment);
     default:
       return environment.steps;
   }
 };
 
-export const getGameStepLabel = (gameStep: BaseGameStep, gameName: string): string => {
+export const getGameStepLabel = (
+  gameStep: BaseGameStep,
+  gameName: string,
+): string => {
   switch (gameName) {
-    case 'repeated_poker':
+    case "repeated_poker":
       return getPokerStepLabel(gameStep as RepeatedPokerStep);
     default:
-      return '';
+      return "";
   }
 };
 
-export const getGameStepDescription = (gameStep: BaseGameStep, gameName: string): string => {
+export const getGameStepDescription = (
+  gameStep: BaseGameStep,
+  gameName: string,
+): string => {
   switch (gameName) {
-    case 'repeated_poker':
+    case "repeated_poker":
       return getPokerStepDescription(gameStep as RepeatedPokerStep);
     default:
-      return '';
+      return "";
   }
 };
 
 export const getGameStepRenderTime = (
-  gameStep: GameStep,
+  gameStep: BaseGameStep,
   gameName: string,
   replayMode: ReplayMode,
   speedModifier: number,
