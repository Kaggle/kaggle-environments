import { defaultGetStepRenderTime } from './timing';
import { chessTransformer, getChessStepDescription, getChessStepLabel } from './transformers/chess/chessTransformer';
import { ChessStep } from './transformers/chess/chessReplayTypes';
import { getPokerStepDescription, getPokerStepLabel } from './transformers/repeated_poker/v1/repeatedPokerTransformer';
import { RepeatedPokerStep } from './transformers/repeated_poker/v2/poker-steps-types';
import {
  getPokerStepRenderTime,
  repeatedPokerTransformerV2,
} from './transformers/repeated_poker/v2/repeatedPokerTransformerV2';
import { BaseGamePlayer, BaseGameStep, ReplayData, ReplayMode } from './types';

const defaultGetGameStepLabel = (gameStep: BaseGameStep) => {
  let i = 0;
  while (i < gameStep.players.length) {
    const player: BaseGamePlayer = gameStep.players[i];
    if (player.isTurn) {
      return player.actionDisplayText ?? '';
    }
    i++;
  }
  return '';
};

const defaultGetGameStepDescription = (gameStep: BaseGameStep) => {
  let i = 0;
  while (i < gameStep.players.length) {
    const player: BaseGamePlayer = gameStep.players[i];
    if (player.isTurn) {
      return player.thoughts ?? '';
    }
    i++;
  }
  return '';
};

export const processEpisodeData = (environment: ReplayData, gameName: string): ReplayData<BaseGameStep[]> => {
  // Check for a marker to see if it's already been transformed.
  if (environment.isTransformed) {
    return environment;
  }

  let transformedSteps: BaseGameStep[] = [];
  switch (gameName) {
    case 'repeated_poker':
      transformedSteps = repeatedPokerTransformerV2(environment);
      break;
    case 'chess':
      transformedSteps = chessTransformer(environment);
      break;
    default:
<<<<<<< HEAD
      return environment.steps?.flat() ?? [];
=======
      // If no transformer, return the original environment
      return environment;
>>>>>>> b454cec3
  }

  // Replace the steps, add the marker, and return the modified environment.
  environment.steps = transformedSteps;
  environment.isTransformed = true;
  return environment;
};

/**
 * A top level summary of the step. Usually the action taken
 * by the player whose turn it is.
 */
export const getGameStepLabel = (gameStep: BaseGameStep, gameName: string): string => {
  switch (gameName) {
    case 'repeated_poker':
      return getPokerStepLabel(gameStep as RepeatedPokerStep);
    case 'chess':
      return getChessStepLabel(gameStep as ChessStep);
    default:
      return defaultGetGameStepLabel(gameStep);
  }
};

/**
 * More details on what happened during the step. Usually
 * the thoughts from the current player.
 */
export const getGameStepDescription = (gameStep: BaseGameStep, gameName: string): string => {
  switch (gameName) {
    case 'repeated_poker':
      return getPokerStepDescription(gameStep as RepeatedPokerStep);
    case 'chess':
      return getChessStepDescription(gameStep as ChessStep);
    default:
      return defaultGetGameStepDescription(gameStep);
  }
};

export const getGameStepRenderTime = (
  gameStep: BaseGameStep,
  gameName: string,
  replayMode: ReplayMode,
  speedModifier: number,
  defaultDuration?: number
): number => {
  switch (gameName) {
    case 'repeated_poker':
      return getPokerStepRenderTime(gameStep as RepeatedPokerStep, replayMode, speedModifier);
    default:
      return defaultGetStepRenderTime(gameStep, replayMode, speedModifier, defaultDuration);
  }
};<|MERGE_RESOLUTION|>--- conflicted
+++ resolved
@@ -48,12 +48,8 @@
       transformedSteps = chessTransformer(environment);
       break;
     default:
-<<<<<<< HEAD
-      return environment.steps?.flat() ?? [];
-=======
       // If no transformer, return the original environment
       return environment;
->>>>>>> b454cec3
   }
 
   // Replace the steps, add the marker, and return the modified environment.
