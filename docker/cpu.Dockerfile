# DANGER -- If you update this file, make sure to also update gpu.Dockerfile!

FROM gcr.io/kaggle-images/python:latest

# NODE

# install node and npm from nodesource https://github.com/nodesource/distributions
# use a local mirror of the setup script to avoid `curl | bash`
ADD docker/nodesource_setup_14.x.sh node_setup.sh
RUN sh node_setup.sh && apt-get install -y nodejs

# link the newly installed versions to /opt/node so we can prioritize these versions over the versions /opt/conda has.
RUN mkdir /opt/node && \
    ln -s /usr/bin/node /opt/node/ && \
    ln -s /usr/bin/npm /opt/node/

# add node and npm to path so the commands are available
ENV PATH /opt/node:$PATH
ENV NODE_PATH /usr/lib/node_modules

# confirm installation
RUN node -v && npm -v

# END NODE

WORKDIR /usr/src/app/kaggle_environments

ADD ./setup.py ./setup.py
ADD ./README.md ./README.md
ADD ./MANIFEST.in ./MANIFEST.in
ADD ./kaggle_environments ./kaggle_environments
<<<<<<< HEAD
RUN pip install Flask bitsandbytes accelerate jax gymnax==0.0.8 && pip install . && pytest
=======
RUN pip install Flask bitsandbytes accelerate vec-noise && pip install . && pytest
>>>>>>> 91001581

CMD kaggle-environments<|MERGE_RESOLUTION|>--- conflicted
+++ resolved
@@ -29,10 +29,6 @@
 ADD ./README.md ./README.md
 ADD ./MANIFEST.in ./MANIFEST.in
 ADD ./kaggle_environments ./kaggle_environments
-<<<<<<< HEAD
-RUN pip install Flask bitsandbytes accelerate jax gymnax==0.0.8 && pip install . && pytest
-=======
-RUN pip install Flask bitsandbytes accelerate vec-noise && pip install . && pytest
->>>>>>> 91001581
+RUN pip install Flask bitsandbytes accelerate vec-noise jax gymnax==0.0.8 && pip install . && pytest
 
 CMD kaggle-environments