[project]
name = "kaggle-environments"
<<<<<<< HEAD
version = "1.23.13"
=======
version = "1.24.0"
>>>>>>> 14ced608
description = "Kaggle Environments"
authors = [
    {name = "Kaggle", email = "support@kaggle.com"},
]
dependencies = [
    "accelerate",
    "bitsandbytes",
    "Flask >= 1.1.2",
    "gymnasium == 1.2.0",
    "gymnax==0.0.8",
    "jax",
    "jsonschema >= 3.0.1",
    "litellm",
    "numpy >= 2.2.6",
    "open_spiel >= 1.6.8",
    "pettingzoo == 1.24.0",
    "pokerkit==0.6.3",
    "pydantic >= 2.11.4",
    "pygame",
    "pyjson5",
    "termcolor",
    "requests >= 2.25.1",
    "shimmy >= 1.2.1",
    "stable-baselines3 == 2.7.0",
    "transformers >= 4.33.1",
    "tenacity",
    "google-auth >= 2.35.0"
]
requires-python = ">=3.10"

[dependency-groups]
dev = [
    "flit",
    "ipython",
    "python-dotenv",
    "pytest",
    "PyYAML",
    "ruff",
    "uv",
]

readme = ["README.md"]
license = ["LICENSE"]
keywords = ["Kaggle"]

[project.urls]
Homepage = "https://github.com/Kaggle/kaggle-environments"

[project.scripts]
kaggle-environments = "kaggle_environments.main:main"

[build-system]
requires = ["flit_core >=3.8,<4"]
build-backend = "flit_core.buildapi"

[tool.flit.module]
name = "kaggle_environments"

# Flit specific options (files to exclude from the PyPI package).
# If using another build backend (setuptools, poetry), you can remove this
# section.
[tool.flit.sdist]
exclude = [
  # Do not release tests files on PyPI
  "**/*_test.py",
  "**/node_modules/",
]

[tool.setuptools.dynamic]
version = {attr = "kaggle_environments.__version__"}

[tool.ruff]
target-version = "py311"
line-length = 120
indent-width = 4

[tool.ruff.format]
quote-style = "double"
indent-style = "space"

[tool.ruff.lint.pydocstyle]
convention = "google"

[tool.ruff.lint]
# sort imports
extend-select = ["I"]

ignore = [
    # zip() without strict=True is fine for this codebase's Python version.
    "B905",
    # The following docstring rules are disabled to avoid overwhelming errors
    # on the existing codebase. It's recommended to enable them gradually.
    "D100", # Missing docstring in public module
    "D101", # Missing docstring in public class
    "D102", # Missing docstring in public method
    "D103", # Missing docstring in public function
    "D104", # Missing docstring in public package
    "D107", # Missing docstring in __init__
]<|MERGE_RESOLUTION|>--- conflicted
+++ resolved
@@ -1,10 +1,6 @@
 [project]
 name = "kaggle-environments"
-<<<<<<< HEAD
-version = "1.23.13"
-=======
-version = "1.24.0"
->>>>>>> 14ced608
+version = "1.24.1"
 description = "Kaggle Environments"
 authors = [
     {name = "Kaggle", email = "support@kaggle.com"},
