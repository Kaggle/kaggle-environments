# Copyright 2020 Kaggle Inc
#
# Licensed under the Apache License, Version 2.0 (the "License");
# you may not use this file except in compliance with the License.
# You may obtain a copy of the License at
#
#      http://www.apache.org/licenses/LICENSE-2.0
#
# Unless required by applicable law or agreed to in writing, software
# distributed under the License is distributed on an "AS IS" BASIS,
# WITHOUT WARRANTIES OR CONDITIONS OF ANY KIND, either express or implied.
# See the License for the specific language governing permissions and
# limitations under the License.

import json
import os
import requests
import sys
import traceback
from contextlib import redirect_stdout, redirect_stderr
from io import StringIO
from time import perf_counter
from urllib.parse import urlparse
from .errors import DeadlineExceeded, InvalidArgument
from .utils import read_file, structify


def is_url(url):
    try:
        result = urlparse(url)
        return all([result.scheme, result.netloc])
    except ValueError:
        return False


def get_last_callable(raw, fallback=None):
    orig_out = sys.stdout
    buffer = StringIO()
    sys.stdout = buffer

    try:
        code_object = compile(raw, "<string>", "exec")
        env = {}
        exec(code_object, env)
        sys.stdout = orig_out
        output = buffer.getvalue()
        if output:
            print(output)
        return [v for v in env.values() if callable(v)][-1]
    except Exception as e:
        sys.stdout = orig_out
        output = buffer.getvalue()
        if output:
            print(output)
        if fallback is not None:
            return fallback
        raise InvalidArgument("Invalid raw Python: " + repr(e))


def build_agent(raw, builtin_agents, environment):
    if raw in builtin_agents:
        return builtin_agents[raw]

    # Already callable.
    if callable(raw):
        return raw

    # Not a string, static action.
    if not isinstance(raw, str):
        return lambda: raw

    # A URL and will be initialized on the calling server.
    if is_url(raw):
        def url_agent(observation, configuration):
            data = {
                "action": "act",
                "configuration": configuration,
                "environment": environment,
                "state": {
                    "observation": observation,
                },
            }
            response = requests.post(url=raw, data=json.dumps(data))
            response_json = response.json()
            action = response_json["action"]
            if action == "DeadlineExceeded":
                action = DeadlineExceeded()
            elif isinstance(action, str) and action.startswith("BaseException::"):
                # Deserialize the exception message
                parts = action.split("::", 1)
                action = BaseException(parts[1])
            return action
        return url_agent

    # A path exists and attempt to grab the source (fallback to the original string).
    if os.path.exists(raw):
        raw = read_file(raw, raw)

    # Attempt to execute the last callable or just return the string.
    return get_last_callable(raw) or (lambda: raw)


class Agent:
    def __init__(self, raw, environment):
        self.builtin_agents = environment.agents
        self.configuration = environment.configuration
        self.environment = environment.name
        self.raw = raw
        self.agent = None

    def act(self, observation, timeout=10):
        # Start the timer.
        start = perf_counter()

        if self.agent is None:
            self.agent = build_agent(self.raw, self.builtin_agents, self.environment)
            # Add in the initialization timeout since this is the first time this agent is called
            timeout += self.configuration.agentTimeout

        args = [
           structify(observation),
           structify(self.configuration)
        ][:self.agent.__code__.co_argcount]

        with StringIO() as out_buffer, StringIO() as err_buffer, redirect_stdout(out_buffer), redirect_stderr(err_buffer):
            try:
                action = self.agent(*args)
            except Exception as e:
                traceback.print_exc(file=err_buffer)
                action = e
            # Allow up to 1k log characters per step which is ~1MB per 600 step episode
            max_log_length = 1024
            out = out_buffer.getvalue()[0:max_log_length]
            err = err_buffer.getvalue()[0:max_log_length]

        duration = perf_counter() - start
        log = {
            "duration": round(duration, 6),
            "stdout": out,
            "stderr": err,
        }

        # Timeout reached, throw an error.
<<<<<<< HEAD
        if duration > timeout:
            action = DeadlineExceeded()
=======
        if perf_counter() - start > timeout:
            return DeadlineExceeded()
>>>>>>> 0bc66174

        return action, log<|MERGE_RESOLUTION|>--- conflicted
+++ resolved
@@ -141,12 +141,7 @@
         }
 
         # Timeout reached, throw an error.
-<<<<<<< HEAD
-        if duration > timeout:
+        if time() - start > timeout:
             action = DeadlineExceeded()
-=======
-        if perf_counter() - start > timeout:
-            return DeadlineExceeded()
->>>>>>> 0bc66174
 
         return action, log