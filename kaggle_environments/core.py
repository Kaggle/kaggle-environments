--- conflicted
+++ resolved
@@ -197,13 +197,9 @@
             raise InvalidArgument(
                 f"{len(self.state)} agents were expected, but {len(agents)} was given.")
 
-<<<<<<< HEAD
-        while not self.done:
-=======
         runner = self.__agent_runner(agents)
         start = time()
         while not self.done and time() - start < self.configuration.runTimeout:
->>>>>>> c0a199a7
             self.step(runner.act())
         runner.destroy()
         return self.steps
@@ -469,26 +465,6 @@
     def __get_state(self, position, state):
         key = f"__state_schema_{position}"
         if not hasattr(self, key):
-<<<<<<< HEAD
-            defaults = self.specification.reset
-            props = structify(copy.deepcopy(self.__state_schema.properties))
-
-            # Assign different defaults based upon agent position.
-            for d in defaults:
-                new_default = None
-                if hasattr(props, d):
-                    if not has(defaults[d], list):
-                        new_default = defaults[d]
-                    elif len(defaults[d]) > position:
-                        new_default = defaults[d][position]
-                if new_default is not None:
-                    if props[d].type == "object" and has(new_default, dict):
-                        for k in new_default:
-                            if hasattr(props[d].properties, k):
-                                props[d].properties[k].default = new_default[k]
-                    elif props[d].type != "object":
-                        props[d].default = new_default
-=======
 
             # Update a property default value based on position in defaults.
             # Remove shared properties from non-first agents.
@@ -507,7 +483,6 @@
             props = structify(update_props(
                 copy.deepcopy(self.__state_schema.properties)))
 
->>>>>>> c0a199a7
             setattr(self, key, {**self.__state_schema, "properties": props})
 
         err, data = process_schema(getattr(self, key), state)
