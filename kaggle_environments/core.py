# Copyright 2020 Kaggle Inc
#
# Licensed under the Apache License, Version 2.0 (the "License");
# you may not use this file except in compliance with the License.
# You may obtain a copy of the License at
#
#      http://www.apache.org/licenses/LICENSE-2.0
#
# Unless required by applicable law or agreed to in writing, software
# distributed under the License is distributed on an "AS IS" BASIS,
# WITHOUT WARRANTIES OR CONDITIONS OF ANY KIND, either express or implied.
# See the License for the specific language governing permissions and
# limitations under the License.

import traceback
import copy
import json
import uuid
from multiprocessing import Pool
from time import perf_counter
from .agent import Agent
from .errors import DeadlineExceeded, FailedPrecondition, Internal, InvalidArgument
from .utils import get, has, get_player, process_schema, schemas, structify

# Registered Environments.
environments = {}

# Registered Interactive Sessions.
interactives = {}


def register(name, environment):
    """
    Register an environment by name.  An environment contains the following:
     * specification - JSON Schema representing the environment.
     * interpreter - Function(state, environment) -> new_state
     * renderer - Function(state, environment) -> string
     * html_renderer - Function(environment) -> JavaScript HTML renderer function.
     * agents(optional) - List of default agents [Function(observation, config) -> action]
    """
    environments[name] = environment


def evaluate(environment, agents=[], configuration={}, steps=[], num_episodes=1):
    """
    Evaluate and return the rewards of one or more episodes (environment and agents combo).

    Args:
        environment (str|Environment):
        agents (list):
        configuration (dict, optional):
        steps (list, optional):
        num_episodes (int=1, optional): How many episodes to execute (run until done).

    Returns:
        list of list of int: List of final rewards for all agents for all episodes.
    """
    e = make(environment, configuration, steps)
    rewards = [[]] * num_episodes
    for i in range(num_episodes):
        last_state = e.run(agents)[-1]
        rewards[i] = [state.reward for state in last_state]
    return rewards


<<<<<<< HEAD
def make(environment, configuration={}, steps=[], logs=[], debug=False):
=======
def make(environment, configuration={}, steps=[], debug=False, state=None):
>>>>>>> f397c4bd
    """
    Creates an instance of an Environment.

    Args:
        environment (str|Environment):
        configuration (dict, optional):
        steps (list, optional):
        debug (bool=False, optional):

    Returns:
        Environment: Instance of a specific environment.
    """
    if has(environment, str) and has(environments, dict, path=[environment]):
<<<<<<< HEAD
        return Environment(**environments[environment], configuration=configuration, steps=steps, logs=logs, debug=debug)
    elif callable(environment):
        return Environment(interpreter=environment, configuration=configuration, steps=steps, logs=logs, debug=debug)
    elif has(environment, path=["interpreter"], is_callable=True):
        return Environment(**environment, configuration=configuration, steps=steps, logs=logs, debug=debug)
=======
        return Environment(**environments[environment], configuration=configuration, steps=steps, debug=debug, state=state)
    elif callable(environment):
        return Environment(interpreter=environment, configuration=configuration, steps=steps, debug=debug, state=state)
    elif has(environment, path=["interpreter"], is_callable=True):
        return Environment(**environment, configuration=configuration, steps=steps, debug=debug, state=state)
>>>>>>> f397c4bd
    raise InvalidArgument("Unknown Environment Specification")


def act_agent(args):
    agent, state, configuration, none_action = args
    if state["status"] != "ACTIVE":
        return None
    elif agent is None:
        return none_action
    else:
        return agent.act(state["observation"])


class Environment:
    def __init__(
        self,
        specification={},
        configuration={},
        steps=[],
        logs=[],
        agents={},
        interpreter=None,
        renderer=None,
        html_renderer=None,
        debug=False,
        state=None,
    ):
        self.id = str(uuid.uuid1())
        self.debug = debug

        err, specification = self.__process_specification(specification)
        if err:
            raise InvalidArgument("Specification Invalid: " + err)
        self.specification = structify(specification)

        err, configuration = process_schema(
            {"type": "object", "properties": self.specification.configuration},
            {} if configuration is None else configuration,
        )
        if err:
            raise InvalidArgument("Configuration Invalid: " + err)
        self.configuration = structify(configuration)

        if not callable(interpreter):
            raise InvalidArgument("Interpreter is not Callable.")
        self.interpreter = interpreter

        if not callable(renderer):
            raise InvalidArgument("Renderer is not Callable.")
        self.renderer = renderer

        if not callable(html_renderer):
            raise InvalidArgument("Html_renderer is not Callable.")
        self.html_renderer = html_renderer

        if not all([callable(a) for a in agents.values()]):
            raise InvalidArgument("Default agents must be Callable.")
        self.agents = structify(agents)

        if steps is not None and len(steps) > 0:
            self.__set_state(steps[-1])
            self.steps = steps[0:-1] + self.steps
        elif state is not None:
            step = [{}] * self.specification.agents[0]
            step[0] = state
            self.__set_state(step)
        else:
            self.reset()

        self.logs = logs
        self.pool = None

    def step(self, actions, logs=None):
        """
        Execute the environment interpreter using the current state and a list of actions.

        Args:
            actions (list): Actions to pair up with the current agent states.
            logs (list): Logs to pair up with each agent for the current step.

        Returns:
            list of dict: The agents states after the step.
        """
        if self.done:
            raise FailedPrecondition("Environment done, reset required.")
        if not actions or len(actions) != len(self.state):
            raise InvalidArgument(f"{len(self.state)} actions required.")

        action_state = [0] * len(self.state)
        for index, action in enumerate(actions):
            action_state[index] = {**self.state[index], "action": None}

            if isinstance(action, DeadlineExceeded):
                self.debug_print(f"Timeout: {str(action)}")
                action_state[index]["status"] = "TIMEOUT"
            elif isinstance(action, BaseException):
                self.debug_print(f"Error: {traceback.format_exception(None, action, action.__traceback__)}")
                action_state[index]["status"] = "ERROR"
            else:
                err, data = process_schema(
                    self.__state_schema.properties.action, action)
                if err:
                    self.debug_print(f"Invalid Action: {str(err)}")
                    action_state[index]["status"] = "INVALID"
                else:
                    action_state[index]["action"] = data

        self.state = self.__run_interpreter(action_state)

        # Max Steps reached. Mark ACTIVE/INACTIVE agents as DONE.
        if len(self.steps) == self.configuration.episodeSteps - 1:
            for s in self.state:
                if s.status == "ACTIVE" or s.status == "INACTIVE":
                    s.status = "DONE"

        self.steps.append(self.state)
        if logs is not None:
            self.logs.append(logs)

        return self.state

    def run(self, agents):
        """
        Steps until the environment is "done" or the runTimeout was reached.

        Args:
            agents (list of any): List of agents to obtain actions from.

        Returns:
            tuple of:
                list of list of dict: The agent states of all steps executed.
                list of list of dict: The agent logs of all steps executed.
        """
        if self.state is None or len(self.steps) == 1 or self.done:
            self.reset(len(agents))
        if len(self.state) != len(agents):
            raise InvalidArgument(
                f"{len(self.state)} agents were expected, but {len(agents)} was given.")

        runner = self.__agent_runner(agents)
        start = perf_counter()
        while not self.done and perf_counter() - start < self.configuration.runTimeout:
            actions, logs = runner.act()
            self.step(actions, logs)
        return self.steps

    def reset(self, num_agents=None):
        """
        Resets the environment state to the initial step.

        Args:
            num_agents (int): Resets the state assuming a fixed number of agents.

        Returns:
            list of dict: The agents states after the reset.
        """

        if num_agents is None:
            num_agents = self.specification.agents[0]

        # Get configuration default state.
        self.__set_state([{} for _ in range(num_agents)])
        # Reset all agents to status=INACTIVE (copy out values to reset afterwards).
        statuses = [a.status for a in self.state]
        for agent in self.state:
            agent.status = "INACTIVE"
        # Give the interpreter an opportunity to make any initializations.
        self.__set_state(self.__run_interpreter(self.state))
        # Replace the starting "status" if still "done".
        if self.done and len(self.state) == len(statuses):
            for i in range(len(self.state)):
                self.state[i].status = statuses[i]
        return self.state

    def render(self, **kwargs):
        """
        Renders a visual representation of the current state of the environment.

        Args:
            mode (str): html, ipython, ansi, human (default)
            **kwargs (dict): Other args are directly passed into the html player.

        Returns:
            str: html if mode=html or ansi if mode=ansi.
            None: prints ansi if mode=human or prints html if mode=ipython
        """
        mode = get(kwargs, str, "human", path=["mode"])
        if mode == "ansi" or mode == "human":
            args = [self.state, self]
            out = self.renderer(*args[:self.renderer.__code__.co_argcount])
            if mode == "ansi":
                return out
        elif mode == "html" or mode == "ipython":
            window_kaggle = {
                "debug": get(kwargs, bool, self.debug, path=["debug"]),
                "autoplay": get(kwargs, bool, self.done, path=["autoplay"]),
                "step": 0 if get(kwargs, bool, self.done, path=["autoplay"]) else (len(self.steps) - 1),
                "controls": get(kwargs, bool, self.done, path=["controls"]),
                "environment": self.toJSON(),
                "logs": self.logs,
                **kwargs,
            }
            args = [self]
            player_html = get_player(window_kaggle,
                                     self.html_renderer(*args[:self.html_renderer.__code__.co_argcount]))
            if mode == "html":
                return player_html

            from IPython.display import display, HTML
            player_html = player_html.replace('"', '&quot;')
            width = get(kwargs, int, 300, path=["width"])
            height = get(kwargs, int, 300, path=["height"])
            html = f'<iframe srcdoc="{player_html}" width="{width}" height="{height}" frameborder="0"></iframe> '
            display(HTML(html))
        elif mode == "json":
            return json.dumps(self.toJSON(), sort_keys=True)
        else:
            raise InvalidArgument("Available render modes: human, ansi, html, ipython")

    def play(self, agents=[], **kwargs):
        """
        Renders a visual representation of the environment and allows interactive action selection.

        Args:
            **kwargs (dict): Args directly passed into render().  Mode is fixed to ipython.

        Returns:
            None: prints directly to an IPython notebook
        """
        env = self.clone()
        trainer = env.train(agents)
        interactives[env.id] = (env, trainer)
        env.render(mode="ipython", interactive=True, **kwargs)

    def train(self, agents=[]):
        """
        Setup a lightweight training environment for a single agent.
        Note: This is designed to be a lightweight starting point which can
              be integrated with other frameworks (i.e. gym, stable-baselines).
              The reward returned by the "step" function here is a diff between the
              current and the previous step.

        Example:
            env = make("tictactoe")
            # Training agent in first position (player 1) against the default random agent.
            trainer = env.train([None, "random"])

            obs = trainer.reset()
            done = False
            while not done:
                action = 0 # Action for the agent being trained.
                obs, reward, done, info = trainer.step(action)
            env.render()

        Args:
            agents (list): List of agents to obtain actions from while training.
                           The agent to train (in position), should be set to "None".

        Returns:
            `dict`.reset: Reset def that reset the environment, then advances until the agents turn.
            `dict`.step: Steps using the agent action, then advance until agents turn again.
        """
        runner = None
        position = None
        for index, agent in enumerate(agents):
            if agent is None:
                if position is not None:
                    raise InvalidArgument(
                        "Only one agent can be marked 'None'")
                position = index

        if position is None:
            raise InvalidArgument("One agent must be marked 'None' to train.")

        def advance():
            while not self.done and self.state[position].status == "INACTIVE":
                actions, logs = runner.act()
                self.step(actions, logs)

        def reset():
            nonlocal runner
            self.reset(len(agents))
            runner = self.__agent_runner(agents)
            advance()
            return self.__get_shared_state(position).observation

        def step(action):
            actions, logs = runner.act(action)
            self.step(actions, logs)
            advance()
            agent = self.__get_shared_state(position)
            reward = agent.reward
            if len(self.steps) > 1 and reward is not None:
                reward -= self.steps[-2][position].reward
            return [
                agent.observation, reward, agent.status != "ACTIVE", agent.info
            ]

        reset()

        return structify({"step": step, "reset": reset})

    @property
    def name(self):
        """str: The name from the specification."""
        return get(self.specification, str, "", ["name"])

    @property
    def version(self):
        """str: The version from the specification."""
        return get(self.specification, str, "", ["version"])

    @property
    def done(self):
        """bool: If any agents have an ACTIVE status."""
        return all(s.status != "ACTIVE" for s in self.state)

    def toJSON(self):
        """
        Returns:
            dict: Specifcation and current state of the Environment instance.
        """
        spec = self.specification
        return copy.deepcopy(
            {
                "id": self.id,
                "name": spec.name,
                "title": spec.title,
                "description": spec.description,
                "version": spec.version,
                "configuration": self.configuration,
                "specification": {
                    "action": spec.action,
                    "agents": spec.agents,
                    "configuration": spec.configuration,
                    "info": spec.info,
                    "observation": spec.observation,
                    "reward": spec.reward
                },
                "steps": self.steps,
                "rewards": [state.reward for state in self.steps[-1]],
                "statuses": [state.status for state in self.steps[-1]],
                "schema_version": 1,
            }
        )

    def clone(self):
        """
        Returns:
            Environment: A copy of the current environment.
        """
        return Environment(
            specification=self.specification,
            configuration=self.configuration,
            steps=self.steps,
            agents=self.agents,
            interpreter=self.interpreter,
            renderer=self.renderer,
            html_renderer=self.html_renderer,
            debug=self.debug,
        )

    @property
    def __state_schema(self):
        if not hasattr(self, "__state_schema_value"):
            spec = self.specification
            self.__state_schema_value = {
                **schemas["state"],
                "properties": {
                    "action": {
                        **schemas.state.properties.action,
                        **get(spec, dict, path=["action"], fallback={})
                    },
                    "reward": {
                        **schemas.state.properties.reward,
                        **get(spec, dict, path=["reward"], fallback={})
                    },
                    "info": {
                        **schemas.state.properties.info,
                        "properties": get(spec, dict, path=["info"], fallback={})
                    },
                    "observation": {
                        **schemas.state.properties.observation,
                        "properties": get(spec, dict, path=["observation"], fallback={})
                    },
                    "status": {
                        **schemas.state.properties.status,
                        **get(spec, dict, path=["status"], fallback={})
                    },
                },
            }
        return structify(self.__state_schema_value)

    def __set_state(self, state=[]):
        if len(state) not in self.specification.agents:
            raise InvalidArgument(
                f"{len(state)} is not a valid number of agent(s).")

        self.state = structify([self.__get_state(index, s)
                                for index, s in enumerate(state)])
        self.steps = [self.state]
        return self.state

    def __get_state(self, position, state):
        key = f"__state_schema_{position}"
        if not hasattr(self, key):

            # Update a property default value based on position in defaults.
            # Remove shared properties from non-first agents.
            def update_props(props):
                for k, prop in list(props.items()):
                    if get(prop, bool, path=["shared"], fallback=False) and position > 0:
                        del props[k]
                        continue
                    if has(prop, list, path=["defaults"]) and len(prop["defaults"]) > position:
                        prop["default"] = prop["defaults"][position]
                        del prop["defaults"]
                    if has(prop, dict, path=["properties"]):
                        update_props(prop["properties"])
                return props

            props = structify(update_props(
                copy.deepcopy(self.__state_schema.properties)))

            setattr(self, key, {**self.__state_schema, "properties": props})

        err, data = process_schema(getattr(self, key), state)
        if err:
            raise InvalidArgument(
                f"Default state generation failed for #{position}: " + err
            )
        return data

    def __run_interpreter(self, state):
        try:
            args = [structify(state), self]
            new_state = structify(self.interpreter(
                *args[:self.interpreter.__code__.co_argcount]))
            for agent in new_state:
                if agent.status not in self.__state_schema.properties.status.enum:
                    self.debug_print(f"Invalid Action: {agent.status}")
                    agent.status = "INVALID"
                if agent.status in ["ERROR", "INVALID", "TIMEOUT"]:
                    agent.reward = None
            return new_state
        except Exception as err:
            raise Internal("Error running environment: " + repr(err))

    def __process_specification(self, spec):
        if has(spec, path=["reward"]):
            reward = spec["reward"]
            reward_type = get(reward, str, "number", ["type"])
            if reward_type not in ["integer", "number"]:
                return ("type must be an integer or number", None)
            reward["type"] = [reward_type, "null"]

        # Allow environments to extend the default configuration.
        configuration = copy.deepcopy(
            schemas["configuration"]["properties"])

        for k, v in get(spec, dict, {}, ["configuration"]).items():
            # Set a new default value.
            if not isinstance(v, dict):
                if not has(configuration, path=[k]):
                    raise InvalidArgument(
                        f"Configuration was unable to set default of missing property: {k}")
                configuration[k]["default"] = v
            # Add a new configuration.
            elif not has(configuration, path=[k]):
                configuration[k] = v
            # Override an existing configuration if types match.
            elif configuration[k]["type"] == get(v, path=["type"]):
                configuration[k] = v
            # Types don't match - unable to extend.
            else:
                raise InvalidArgument(
                    f"Configuration was unable to extend: {k}")

        spec["configuration"] = configuration
        return process_schema(schemas.specification, spec)

    def __agent_runner(self, agents):
        # Generate the agents.
        agents = [
            Agent(agent, self)
            if agent is not None
            else None
            for agent in agents
        ]

        def act(none_action=None):
            if len(agents) != len(self.state):
                raise InvalidArgument(
                    "Number of agents must match the state length")

            act_args = [
                (
                    agent,
                    self.__get_shared_state(i),
                    self.configuration,
                    none_action,
                )
                for i, agent in enumerate(agents)
            ]

            if all((agent is None or agent.is_parallelizable) for agent in agents):
                if self.pool is None:
                    self.pool = Pool(processes=len(agents))
                results = self.pool.map(act_agent, act_args)
            else:
                results = map(act_agent, act_args)

            actions, logs = zip(*results)
            return actions, logs

        return structify({"act": act})

    def __get_shared_state(self, position):
        if position == 0:
            return self.state[0]
        state = copy.deepcopy(self.state[position])

        # Note: state and schema are required to be in sync (apart from shared ones).
        def update_props(shared_state, state, schema_props):
            for k, prop in schema_props.items():
                if get(prop, bool, path=["shared"], fallback=False):
                    state[k] = shared_state[k]
                elif has(prop, dict, path=["properties"]):
                    update_props(shared_state[k], state[k], prop["properties"])
            return state

        return update_props(self.state[0], state, self.__state_schema.properties)

    def debug_print(self, message):
        if self.debug:
            print(message)<|MERGE_RESOLUTION|>--- conflicted
+++ resolved
@@ -63,11 +63,7 @@
     return rewards
 
 
-<<<<<<< HEAD
-def make(environment, configuration={}, steps=[], logs=[], debug=False):
-=======
-def make(environment, configuration={}, steps=[], debug=False, state=None):
->>>>>>> f397c4bd
+def make(environment, configuration={}, steps=[], logs=[], debug=False, state=None):
     """
     Creates an instance of an Environment.
 
@@ -81,19 +77,11 @@
         Environment: Instance of a specific environment.
     """
     if has(environment, str) and has(environments, dict, path=[environment]):
-<<<<<<< HEAD
-        return Environment(**environments[environment], configuration=configuration, steps=steps, logs=logs, debug=debug)
+        return Environment(**environments[environment], configuration=configuration, steps=steps, logs=logs, debug=debug, state=state)
     elif callable(environment):
-        return Environment(interpreter=environment, configuration=configuration, steps=steps, logs=logs, debug=debug)
+        return Environment(interpreter=environment, configuration=configuration, steps=steps, logs=logs, debug=debug, state=state)
     elif has(environment, path=["interpreter"], is_callable=True):
-        return Environment(**environment, configuration=configuration, steps=steps, logs=logs, debug=debug)
-=======
-        return Environment(**environments[environment], configuration=configuration, steps=steps, debug=debug, state=state)
-    elif callable(environment):
-        return Environment(interpreter=environment, configuration=configuration, steps=steps, debug=debug, state=state)
-    elif has(environment, path=["interpreter"], is_callable=True):
-        return Environment(**environment, configuration=configuration, steps=steps, debug=debug, state=state)
->>>>>>> f397c4bd
+        return Environment(**environment, configuration=configuration, steps=steps, logs=logs, debug=debug, state=state)
     raise InvalidArgument("Unknown Environment Specification")
 
 
