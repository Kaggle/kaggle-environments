--- conflicted
+++ resolved
@@ -7,16 +7,11 @@
 
 env = None
 
-
-<<<<<<< HEAD
+# Temporarily disable these tests until we can fix the gfootball env
+"""
 def before_each(state=None, configuration=None, info=None):
     if info is None:
         info = {}
-=======
-# Temporarily disable these tests until we can fix the gfootball env
-"""
-def before_each(state=None, configuration=None, info={}):
->>>>>>> f33c2b11
     global env
     steps = [] if state == None else [state]
     env = make("football", steps=steps,
