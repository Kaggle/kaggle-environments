--- conflicted
+++ resolved
@@ -6,11 +6,7 @@
 
 
 def renderer(state, env):
-<<<<<<< HEAD
-  html_renderer(env)
-=======
     html_renderer(env)
->>>>>>> 8c64563a
 
 
 def run_right_agent(obs):
@@ -53,7 +49,6 @@
 
 def update_observations_and_rewards(configuration, state, obs, rew=None):
     """Updates agent-visible observations given 'raw' observations from environment.
-
     Observations in 'obs' are coming directly from the environment and are in 'raw' format.
     """
     state[0].observation.controlled_players = configuration.team_1
@@ -114,14 +109,6 @@
             print("Received video link.")
             return entry['video']
     return None
-
-
-def retrieve_video_link(dumps):
-  for entry in dumps:
-    if entry['name'] == 'episode_done':
-      print("Received video link.")
-      return entry['video']
-  return None
 
 
 def interpreter(state, env):
@@ -213,29 +200,6 @@
 
     return state
 
-<<<<<<< HEAD
-  if env.configuration.team_2:
-    actions_to_env = actions_to_env + state[1].action
-
-  obs, rew, done, info = m_envs[env.id].step(actions_to_env)
-
-  if "dumps" in info:
-    env.football_video_path = retrieve_video_link(info["dumps"])
-
-  update_observations_and_rewards(configuration=env.configuration,
-                                  state=state,
-                                  obs=obs,
-                                  rew=rew)
-
-  ## TODO: pass other information from 'info' to the state/agent.
-  if done:
-    for agent in range(2):
-      state[agent].status = "INACTIVE"
-
-  return state
-
-=======
->>>>>>> 8c64563a
 
 dirpath = path.dirname(__file__)
 jsonpath = path.abspath(path.join(dirpath, "football.json"))
@@ -244,27 +208,6 @@
 
 
 def html_renderer(env):
-<<<<<<< HEAD
-  if not env.football_video_path:
-    trace = m_envs[env.id].env._env._trace
-    trace._dump_config['episode_done']._min_frequency = 0
-    dumps = trace.process_pending_dumps(True)
-    env.football_video_path = retrieve_video_link(dumps)
-    if not env.football_video_path:
-       raise Exception(
-          "No video found. Was environment created with save_video enabled?"
-      )
-    trace.write_dump('episode_done')
-
-  from IPython.display import display, HTML
-  from base64 import b64encode
-
-  video = open(env.football_video_path, 'rb').read()
-  env.football_video_path = None
-  data_url = "data:video/webm;base64," + b64encode(video).decode()
-
-  html = """
-=======
     if not env.football_video_path:
         trace = m_envs[env.configuration.id].env._env._trace
         trace._dump_config['episode_done']._min_frequency = 0
@@ -284,15 +227,9 @@
     data_url = "data:video/webm;base64," + b64encode(video).decode()
 
     html = """
->>>>>>> 8c64563a
 <video width=800 controls>
   <source src="%s" type="video/webm">
 </video>
 """ % data_url
-<<<<<<< HEAD
-  display(HTML(html))
-  return ""
-=======
     display(HTML(html))
-    return ""
->>>>>>> 8c64563a
+    return ""