--- conflicted
+++ resolved
@@ -1,12 +1,12 @@
 import json
 import pathlib
+import sys
 
+from absl.testing import absltest
+from kaggle_environments import make
 import pyspiel
-from absl.testing import absltest
+from . import open_spiel as open_spiel_env
 
-from kaggle_environments import make
-
-from . import open_spiel as open_spiel_env
 
 # Expected that not all pyspiel registered games can be registered as Kaggle
 # envs (e.g. does not yet support simultaneous move games), but should register
@@ -15,156 +15,123 @@
 
 
 class OpenSpielEnvTest(absltest.TestCase):
-    def test_envs_load(self):
-        envs = open_spiel_env._register_game_envs([game_type.short_name for game_type in pyspiel.registered_games()])
-        self.assertTrue(len(envs) > _REGISTERED_GAMES_THRESHOLD)
 
-    def test_tic_tac_toe_agent_playthrough(self):
-        envs = open_spiel_env._register_game_envs(["tic_tac_toe"])
-        env = make("open_spiel_tic_tac_toe", debug=True)
-        env.run(["random", "random"])
-        json = env.toJSON()
-        self.assertEqual(json["name"], "open_spiel_tic_tac_toe")
-        self.assertTrue(all([status == "DONE" for status in json["statuses"]]))
+  def test_envs_load(self):
+    envs = open_spiel_env._register_game_envs(
+        [game_type.short_name for game_type in pyspiel.registered_games()]
+    )
+    self.assertTrue(len(envs) > _REGISTERED_GAMES_THRESHOLD)
 
-    def test_tic_tac_toe_manual_playthrough(self):
-        envs = open_spiel_env._register_game_envs(["tic_tac_toe"])
-        env = make("open_spiel_tic_tac_toe", debug=True)
-        env.reset()
-        env.step([{"submission": -1}, {"submission": -1}])  # Initial setup step.
-        env.step([{"submission": 0}, {"submission": -1}])
-        env.step([{"submission": -1}, {"submission": 1}])
-        env.step([{"submission": 3}, {"submission": -1}])
-        env.step([{"submission": -1}, {"submission": 4}])
-        env.step([{"submission": 6}, {"submission": -1}])
-        self.assertTrue(env.done)
-        self.assertEqual(env.toJSON()["rewards"], [1, -1])
+  def test_tic_tac_toe_agent_playthrough(self):
+    envs = open_spiel_env._register_game_envs(["tic_tac_toe"])
+    env = make("open_spiel_tic_tac_toe", debug=True)
+    env.run(["random", "random"])
+    json = env.toJSON()
+    self.assertEqual(json["name"], "open_spiel_tic_tac_toe")
+    self.assertTrue(all([status == "DONE" for status in json["statuses"]]))
 
-    def test_invalid_action(self):
-        envs = open_spiel_env._register_game_envs(["tic_tac_toe"])
-        env = make("open_spiel_tic_tac_toe", debug=True)
-        env.reset()
-        for i in range(5):  # Try repeatedly applying an illegal action
-            env.step(
-                [
-                    {"submission": pyspiel.INVALID_ACTION},
-                    {"submission": pyspiel.INVALID_ACTION},
-                ]
-            )
-            if env.done:
-                break
-        self.assertEqual(i, 1)  # Zeroth step is setup step, should fail next step.
-        json = env.toJSON()
-        self.assertTrue(all([status == "DONE" for status in json["statuses"]]))
-        self.assertEqual(
-            json["rewards"],
-            [
-                open_spiel_env.DEFAULT_INVALID_ACTION_REWARD,
-                -open_spiel_env.DEFAULT_INVALID_ACTION_REWARD,
-            ],
-        )
+  def test_tic_tac_toe_manual_playthrough(self):
+    envs = open_spiel_env._register_game_envs(["tic_tac_toe"])
+    env = make("open_spiel_tic_tac_toe", debug=True)
+    env.reset()
+    env.step([{"submission": -1}, {"submission": -1}])  # Initial setup step.
+    env.step([{"submission": 0}, {"submission": -1}])
+    env.step([{"submission": -1}, {"submission": 1}])
+    env.step([{"submission": 3}, {"submission": -1}])
+    env.step([{"submission": -1}, {"submission": 4}])
+    env.step([{"submission": 6}, {"submission": -1}])
+    self.assertTrue(env.done)
+    self.assertEqual(env.toJSON()["rewards"], [1, -1])
 
-    def test_serialized_game_and_state(self):
-        envs = open_spiel_env._register_game_envs(["tic_tac_toe"])
-        env = make("open_spiel_tic_tac_toe", debug=True)
-        env.reset()
-        env.step([{"submission": -1}, {"submission": -1}])  # Initial setup step.
-        kaggle_state = env.step([{"submission": 0}, {"submission": -1}])
-        serialize_game_and_state = kaggle_state[1]["observation"]["serializedGameAndState"]
-        game, state = pyspiel.deserialize_game_and_state(serialize_game_and_state)
-        self.assertEqual(game.get_type().short_name, "tic_tac_toe_proxy")
-        self.assertEqual(state.history(), [0])
+  def test_invalid_action(self):
+    envs = open_spiel_env._register_game_envs(["tic_tac_toe"])
+    env = make("open_spiel_tic_tac_toe", debug=True)
+    env.reset()
+    for i in range(5):  # Try repeatedly applying an illegal action
+      env.step([
+          {"submission": pyspiel.INVALID_ACTION},
+          {"submission": pyspiel.INVALID_ACTION},
+      ])
+      if env.done:
+        break
+    self.assertEqual(i, 1)  # Zeroth step is setup step, should fail next step.
+    json = env.toJSON()
+    self.assertTrue(all([status == "DONE" for status in json["statuses"]]))
+    self.assertEqual(
+        json["rewards"],
+        [
+            open_spiel_env.DEFAULT_INVALID_ACTION_REWARD,
+            -open_spiel_env.DEFAULT_INVALID_ACTION_REWARD,
+        ]
+    )
 
-    def test_agent_error(self):
-        envs = open_spiel_env._register_game_envs(["tic_tac_toe"])
-        env = make("open_spiel_tic_tac_toe", debug=True)
-        env.reset()
-        # Setup step
-        env.step(
-            [
-                {"submission": pyspiel.INVALID_ACTION},
-                {"submission": pyspiel.INVALID_ACTION},
-            ]
-        )
-        env.step(
-            [
-                {"submission": open_spiel_env.AGENT_ERROR_ACTION},
-                {"submission": pyspiel.INVALID_ACTION},
-            ]
-        )
-        self.assertTrue(env.done)
-        json = env.toJSON()
-        self.assertEqual(json["rewards"], [None, None])
-        self.assertEqual(json["statuses"], ["ERROR", "ERROR"])
+  def test_serialized_game_and_state(self):
+    envs = open_spiel_env._register_game_envs(["tic_tac_toe"])
+    env = make("open_spiel_tic_tac_toe", debug=True)
+    env.reset()
+    env.step([{"submission": -1}, {"submission": -1}])  # Initial setup step.
+    kaggle_state = env.step([{"submission": 0}, {"submission": -1}])
+    serialize_game_and_state = kaggle_state[1]["observation"]["serializedGameAndState"]
+    game, state = pyspiel.deserialize_game_and_state(serialize_game_and_state)
+    self.assertEqual(game.get_type().short_name, "tic_tac_toe_proxy")
+    self.assertEqual(state.history(), [0])
 
-    def test_initial_actions(self):
-        open_spiel_env._register_game_envs(["tic_tac_toe"])
-        env = make(
-            "open_spiel_tic_tac_toe",
-            {"initialActions": [0, 1, 3, 4]},
-            debug=True,
-        )
-        env.reset()
-        # Setup step
-        env.step(
-            [
-                {"submission": pyspiel.INVALID_ACTION},
-                {"submission": pyspiel.INVALID_ACTION},
-            ]
-        )
-        env.step(
-            [
-                {"submission": 2},
-                {"submission": pyspiel.INVALID_ACTION},
-            ]
-        )
-        env.step(
-            [
-                {"submission": pyspiel.INVALID_ACTION},
-                {"submission": 7},
-            ]
-        )
-        self.assertTrue(env.done)
-        json_playthrough = env.toJSON()
-        self.assertEqual(json_playthrough["rewards"], [-1, 1])
+  def test_agent_error(self):
+    envs = open_spiel_env._register_game_envs(["tic_tac_toe"])
+    env = make("open_spiel_tic_tac_toe", debug=True)
+    env.reset()
+    # Setup step
+    env.step([
+        {"submission": pyspiel.INVALID_ACTION},
+        {"submission": pyspiel.INVALID_ACTION},
+    ])
+    env.step([
+        {"submission": open_spiel_env.AGENT_ERROR_ACTION},
+        {"submission": pyspiel.INVALID_ACTION},
+    ])
+    self.assertTrue(env.done)
+    json = env.toJSON()
+    self.assertEqual(json["rewards"], [None, None])
+    self.assertEqual(json["statuses"], ["ERROR", "ERROR"])
 
-    def test_chess_openings_manually_configured(self):
-        open_spiel_env._register_game_envs(["chess"])
-        openings_path = pathlib.Path(
-            open_spiel_env.GAMES_DIR,
-            "chess/openings.jsonl",
-        )
-        self.assertTrue(openings_path.is_file())
-        with open(openings_path, "r", encoding="utf-8") as f:
-            for line in f:
-                opening = json.loads(line)
-                config = {
-                    "initialActions": opening.pop("initialActions"),
-                    "metadata": opening,
-                }
-                env = make(
-                    "open_spiel_chess",
-                    config,
-                    debug=True,
-                )
-                env.reset()
-                # Setup step
-                env.step(
-                    [
-                        {"submission": pyspiel.INVALID_ACTION},
-                        {"submission": pyspiel.INVALID_ACTION},
-                    ]
-                )
-                obs = env.state[0]["observation"]
-                _, state = pyspiel.deserialize_game_and_state(obs["serializedGameAndState"])
-                self.assertEqual(str(state), opening["fen"])
-                self.assertEqual(str(state), env.toJSON()["configuration"]["metadata"]["fen"])
+  def test_initial_actions(self):
+    open_spiel_env._register_game_envs(["tic_tac_toe"])
+    env = make(
+        "open_spiel_tic_tac_toe",
+        {"initialActions": [0, 1, 3, 4]},
+        debug=True,
+    )
+    env.reset()
+    # Setup step
+    env.step([
+        {"submission": pyspiel.INVALID_ACTION},
+        {"submission": pyspiel.INVALID_ACTION},
+    ])
+    env.step([
+        {"submission": 2},
+        {"submission": pyspiel.INVALID_ACTION},
+    ])
+    env.step([
+        {"submission": pyspiel.INVALID_ACTION},
+        {"submission": 7},
+    ])
+    self.assertTrue(env.done)
+    json_playthrough = env.toJSON()
+    self.assertEqual(json_playthrough["rewards"], [-1, 1])
 
-    def test_chess_openings_configured_with_seed(self):
-        open_spiel_env._register_game_envs(["chess"])
+  def test_chess_openings_manually_configured(self):
+    open_spiel_env._register_game_envs(["chess"])
+    openings_path = pathlib.Path(
+        open_spiel_env.GAMES_DIR,
+        "chess/openings.jsonl",
+    )
+    self.assertTrue(openings_path.is_file())
+    with open(openings_path, "r", encoding="utf-8") as f:
+      for line in f:
+        opening = json.loads(line)
         config = {
-            "useOpenings": True,
-            "seed": 0,
+            "initialActions": opening.pop("initialActions"),
+            "metadata": opening,
         }
         env = make(
             "open_spiel_chess",
@@ -173,22 +140,14 @@
         )
         env.reset()
         # Setup step
-        env.step(
-            [
-                {"submission": pyspiel.INVALID_ACTION},
-                {"submission": pyspiel.INVALID_ACTION},
-            ]
+        env.step([
+            {"submission": pyspiel.INVALID_ACTION},
+            {"submission": pyspiel.INVALID_ACTION},
+        ])
+        obs = env.state[0]["observation"]
+        _, state = pyspiel.deserialize_game_and_state(
+            obs["serializedGameAndState"]
         )
-<<<<<<< HEAD
-        obs = env.state[0]["observation"]
-        game, state = pyspiel.deserialize_game_and_state(obs["serializedGameAndState"])
-        # Check that selected opening state does not equal standard start state.
-        self.assertNotEqual(str(state), str(game.new_initial_state()))
-
-
-if __name__ == "__main__":
-    absltest.main()
-=======
         self.assertEqual(str(state), opening["fen"])
         self.assertEqual(str(state),
                          env.toJSON()["configuration"]["metadata"]["fen"])
@@ -217,5 +176,4 @@
     self.assertEqual(env.configuration["imageConfig"]["pieceSet"], "cardinal")
 
 if __name__ == '__main__':
-  absltest.main()
->>>>>>> fbf8ee7a
+  absltest.main()