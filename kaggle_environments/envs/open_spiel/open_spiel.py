--- conflicted
+++ resolved
@@ -1,8 +1,8 @@
 """Kaggle environment wrapper for OpenSpiel games."""
 
 import copy
+import json
 import importlib
-import json
 import logging
 import os
 import pathlib
@@ -10,10 +10,10 @@
 import sys
 from typing import Any, Callable
 
+from kaggle_environments import core
+from kaggle_environments import utils
 import numpy as np
 import pyspiel
-
-from kaggle_environments import core, utils
 
 ERROR = "ERROR"
 DONE = "DONE"
@@ -22,10 +22,10 @@
 TIMEOUT = "TIMEOUT"
 INVALID = "INVALID"
 
-_log = logging.getLogger(__name__)
-_log.setLevel(logging.INFO)
-_handler = logging.StreamHandler(sys.stdout)
-_formatter = logging.Formatter("[%(name)s] %(levelname)s: %(message)s")
+_log = logging.getLogger(__name__) 
+_log.setLevel(logging.INFO) 
+_handler = logging.StreamHandler(sys.stdout) 
+_formatter = logging.Formatter('[%(name)s] %(levelname)s: %(message)s')
 _handler.setFormatter(_formatter)
 _log.addHandler(_handler)
 
@@ -33,13 +33,13 @@
 _log.debug("Auto-importing OpenSpiel game proxies...")
 GAMES_DIR = pathlib.Path(__file__).parent / "games"
 for proxy_file in GAMES_DIR.glob("**/*_proxy.py"):
-    try:
-        relative_path = proxy_file.relative_to(GAMES_DIR.parent)
-        module_path = str(relative_path.with_suffix("")).replace(os.path.sep, ".")
-        importlib.import_module("." + module_path, package=__package__)
-        _log.debug(f"  - Imported: {module_path}")
-    except Exception as e:  # pylint: disable=broad-exception-caught
-        _log.debug(f"  - FAILED to import proxy from {proxy_file.name}: {e}")
+  try:
+    relative_path = proxy_file.relative_to(GAMES_DIR.parent)
+    module_path = str(relative_path.with_suffix("")).replace(os.path.sep, ".")
+    importlib.import_module("." + module_path, package=__package__)
+    _log.debug(f"  - Imported: {module_path}")
+  except Exception as e:  # pylint: disable=broad-exception-caught
+    _log.debug(f"  - FAILED to import proxy from {proxy_file.name}: {e}")
 
 
 # --- Constants ---
@@ -51,8 +51,8 @@
 # Can be used by agents to signal an internal error to the environement.
 AGENT_ERROR_ACTION = -2
 
-DEFAULT_ACT_TIMEOUT = 60 * 60  # sixty minutes
-DEFAULT_RUN_TIMEOUT = 60 * 60 * 48  # thirty hours
+DEFAULT_ACT_TIMEOUT = 60 * 60 # sixty minutes
+DEFAULT_RUN_TIMEOUT = 60 * 60 * 48 # thirty hours
 # Buffer in addition to max game length to account for timeouts, retrys, etc.
 DEFAULT_STEP_BUFFER = 100
 # TODO(jhtschultz): Add individual game descriptions.
@@ -69,18 +69,22 @@
     "openSpielGameString": {
         "description": "The full game string including parameters.",
         "type": "string",
-        "default": "PLACEHOLDER_GAME_STRING",
+        "default": "PLACEHOLDER_GAME_STRING"
     },
     "openSpielGameName": {
         "description": "The short_name of the OpenSpiel game to load.",
         "type": "string",
-        "default": "PLACEHOLDER_GAME_SHORT_NAME",
-    },
-    "openSpielGameParameters": {"description": "Game parameters for Open Spiel game.", "type": "object", "default": {}},
+        "default": "PLACEHOLDER_GAME_SHORT_NAME"
+    },
+    "openSpielGameParameters": {
+        "description": "Game parameters for Open Spiel game.",
+        "type": "object",
+        "default": {}
+    },
     "useOpenings": {
         "description": "Whether to start from a position in an opening book.",
         "type": "boolean",
-        "default": False,
+        "default": False
     },
     "useImage": {
         "description": (
@@ -92,49 +96,77 @@
         "default": False
     },
     "seed": {
-        "description": "Integer currently only used for selecting starting position.",
-        "type": "number",
+      "description": "Integer currently only used for selecting starting position.",
+      "type": "number",
     },
     "initialActions": {
         "description": "Actions applied to initial state before play begins to set up starting position.",
         "type": "array",
-        "items": {"type": "integer"},
-    },
-    "metadata": {"description": "Arbitrary metadata.", "type": "object", "default": {}},
+        "items": {
+            "type": "integer"
+        },
+    },
+    "metadata": {
+        "description": "Arbitrary metadata.",
+        "type": "object",
+        "default": {}
+    },
 }
 
 OBSERVATION_SPEC_TEMPLATE = {
     "properties": {
-        "openSpielGameString": {"description": "Full game string including parameters.", "type": "string"},
-        "openSpielGameName": {"description": "Short name of the OpenSpiel game.", "type": "string"},
-        "observationString": {"description": "String representation of state.", "type": "string"},
+        "openSpielGameString": {
+            "description": "Full game string including parameters.",
+            "type": "string"
+        },
+        "openSpielGameName": {
+            "description": "Short name of the OpenSpiel game.",
+            "type": "string"
+        },
+        "observationString": {
+            "description": "String representation of state.",
+            "type": "string"
+        },
         "legalActions": {
             "description": "List of OpenSpiel legal action integers.",
             "type": "array",
-            "items": {"type": "integer"},
+            "items": {
+                "type": "integer"
+            }
         },
         "legalActionStrings": {
             "description": "List of OpenSpiel legal actions strings.",
             "type": "array",
-            "items": {"type": "string"},
-        },
-        "currentPlayer": {"description": "ID of player whose turn it is.", "type": "integer"},
-        "playerId": {"description": "ID of the agent receiving this observation.", "type": "integer"},
-        "isTerminal": {"description": "Boolean indicating game end.", "type": "boolean"},
+            "items": {
+                "type": "string"
+            }
+        },
+        "currentPlayer": {
+            "description": "ID of player whose turn it is.",
+            "type": "integer"
+        },
+        "playerId": {
+            "description": "ID of the agent receiving this observation.",
+            "type": "integer"
+        },
+        "isTerminal": {
+            "description": "Boolean indicating game end.",
+            "type": "boolean"
+        },
         "serializedGameAndState": {
             "description": "Enables reconstructing the Game and State objects.",
-            "type": "string",
+            "type": "string"
         },
         "remainingOverageTime": 60,
-        "step": 0,
-    },
-    "default": {},
+        "step": 0
+    },
+    "default": {}
 }
 
 ACTION_SPEC_TEMPLATE = {
     "description": "Action object MUST contain a field `submission`, and MAY contain arbitrary additional information.",
     "type": "object",
-    "default": {"submission": -1},
+    "default": {"submission": -1}
 }
 
 ENV_SPEC_TEMPLATE = {
@@ -146,36 +178,37 @@
     "configuration": CONFIGURATION_SPEC_TEMPLATE,
     "observation": OBSERVATION_SPEC_TEMPLATE,
     "action": ACTION_SPEC_TEMPLATE,
-    "reward": {"type": ["number"], "default": 0.0},
+    "reward": {
+        "type": ["number"],
+        "default": 0.0
+    },
 }
 
 
 def _get_initial_actions(
     configuration: dict[str, Any],
 ) -> tuple[list[int], dict[str, Any]]:
-    initial_actions = configuration.get("initialActions", [])
-    if initial_actions:
-        if configuration.get("useOpenings"):
-            raise ValueError("Cannot set both useOpenings and initialActions.")
-        else:
-            return initial_actions, {}
-    if not configuration.get("useOpenings"):
-        return [], {}
-    seed = configuration.get("seed", None)
-    if seed is None:
-        raise ValueError("Must provide seed if useOpenings is True.")
-    openings_path = pathlib.Path(
-        GAMES_DIR,
-        configuration.get("openSpielGameName"),
-        "openings.jsonl",
-    )
-    if not openings_path.is_file():
-        raise ValueError(f"No opening file found at {openings_path}")
-    with open(openings_path, "r", encoding="utf-8") as f:
-        openings = f.readlines()
-        opening = json.loads(openings[seed % len(openings)])
-        initial_actions = opening.pop("initialActions")
-        return initial_actions, opening
+  initial_actions = configuration.get("initialActions", [])
+  if initial_actions:
+    if configuration.get("useOpenings"):
+      raise ValueError("Cannot set both useOpenings and initialActions.")
+    else:
+      return initial_actions, {}
+  if not configuration.get("useOpenings"):
+    return [], {}
+  seed = configuration.get("seed", None)
+  if seed is None:
+    raise ValueError("Must provide seed if useOpenings is True.")
+  openings_path = pathlib.Path(
+      GAMES_DIR, configuration.get("openSpielGameName"), "openings.jsonl",
+  )
+  if not openings_path.is_file():
+    raise ValueError(f"No opening file found at {openings_path}")
+  with open(openings_path, "r", encoding="utf-8") as f:
+    openings = f.readlines()
+    opening = json.loads(openings[seed % len(openings)])
+    initial_actions = opening.pop("initialActions")
+    return initial_actions, opening
 
 
 def _get_image_config(configuration: dict[str, Any]) -> dict[str, Any]:
@@ -204,41 +237,10 @@
 
 
 def interpreter(
-    state: list[utils.Struct],
-    env: core.Environment,
-    logs: list[dict[str, Any]],
+  state: list[utils.Struct],
+  env: core.Environment,
+  logs: list[dict[str, Any]],
 ) -> list[utils.Struct]:
-<<<<<<< HEAD
-    """Updates environment using player responses and returns new observations."""
-    kaggle_state = state  # Not to be confused with OpenSpiel state.
-    del state
-
-    # TODO(jhtschultz): Test reset behavior. Currently containers are restarted
-    # after each episode.
-    if env.done:
-        return kaggle_state
-
-    # --- Get and maybe initialize game and state on the env object ---
-    if not hasattr(env, "os_game"):
-        game_string = env.configuration.get("openSpielGameString")
-        env.os_game = pyspiel.load_game(game_string)
-    if not hasattr(env, "os_state"):
-        env.os_state = env.os_game.new_initial_state()
-    if "stateHistory" not in env.info:
-        env.info["stateHistory"] = [str(env.os_state)]
-        env.info["actionHistory"] = []
-        env.info["moveDurations"] = []
-        initial_actions, metadata = _get_initial_actions(env.configuration)
-        if initial_actions:
-            env.info["initialActions"] = initial_actions
-            env.info["openingMetadata"] = metadata
-            for action in initial_actions:
-                env.os_state.apply_action(action)
-                env.info["actionHistory"].append(str(action))
-                env.info["stateHistory"].append(str(env.os_state))
-
-    os_game = env.os_game
-=======
   """Updates environment using player responses and returns new observations."""
   kaggle_state = state  # Not to be confused with OpenSpiel state.
   del state
@@ -277,150 +279,152 @@
   is_initial_step = len(env.steps) == 1
   if is_initial_step and os_state.is_terminal():
     env.os_state = os_game.new_initial_state()
->>>>>>> fbf8ee7a
     os_state = env.os_state
-    num_players = os_game.num_players()
-
-    # TODO(jhtschultz): Test reset behavior.
-    is_initial_step = len(env.steps) == 1
-    if is_initial_step and os_state.is_terminal():
-        env.os_state = os_game.new_initial_state()
-        os_state = env.os_state
-
-    # --- Apply agent action ---
-    acting_agent = os_state.current_player()
-    action_submitted: int | None = None
-    action_submitted_to_string: str | None = None
-    action_applied: int | None = None
-    move_duration: float | None = None
-    if is_initial_step:
-        pass
-    elif 0 <= acting_agent < num_players:
-        if kaggle_state[acting_agent]["status"] != "ACTIVE":
-            pass
+
+  # --- Apply agent action ---
+  acting_agent = os_state.current_player()
+  action_submitted: int | None = None
+  action_submitted_to_string: str | None = None
+  action_applied: int | None = None
+  move_duration: float | None = None
+  if is_initial_step:
+    pass
+  elif 0 <= acting_agent < num_players:
+    if kaggle_state[acting_agent]["status"] != "ACTIVE":
+      pass
+    else:
+      action_submitted = kaggle_state[acting_agent]["action"]["submission"]
+      if action_submitted in os_state.legal_actions():
+        action_submitted_to_string = os_state.action_to_string(action_submitted)
+        os_state.apply_action(action_submitted)
+        action_applied = action_submitted
+        env.info['actionHistory'].append(str(action_applied))
+        env.info['stateHistory'].append(str(os_state))
+      elif action_submitted == AGENT_ERROR_ACTION:
+        kaggle_state[acting_agent]["status"] = "ERROR"
+      else:
+        kaggle_state[acting_agent]["status"] = "INVALID"
+      try:
+        if "duration" in logs[acting_agent]:
+          move_duration = round(logs[acting_agent]["duration"], 3)
+          env.info["moveDurations"].append(move_duration)
         else:
-            action_submitted = kaggle_state[acting_agent]["action"]["submission"]
-            if action_submitted in os_state.legal_actions():
-                action_submitted_to_string = os_state.action_to_string(action_submitted)
-                os_state.apply_action(action_submitted)
-                action_applied = action_submitted
-                env.info["actionHistory"].append(str(action_applied))
-                env.info["stateHistory"].append(str(os_state))
-            elif action_submitted == AGENT_ERROR_ACTION:
-                kaggle_state[acting_agent]["status"] = "ERROR"
-            else:
-                kaggle_state[acting_agent]["status"] = "INVALID"
-            try:
-                if "duration" in logs[acting_agent]:
-                    move_duration = round(logs[acting_agent]["duration"], 3)
-                    env.info["moveDurations"].append(move_duration)
-                else:
-                    env.info["moveDurations"].append(None)
-            except Exception:
-                pass  # No logs when stepping the env manually.
-
-    elif acting_agent == pyspiel.PlayerId.SIMULTANEOUS:
-        raise NotImplementedError
-    elif acting_agent == pyspiel.PlayerId.TERMINAL:
-        pass
-    elif acting_agent == pyspiel.PlayerId.CHANCE:
-        raise ValueError("Interpreter should not be called at chance nodes.")
+          env.info["moveDurations"].append(None)
+      except Exception:
+        pass  # No logs when stepping the env manually.
+
+  elif acting_agent == pyspiel.PlayerId.SIMULTANEOUS:
+    raise NotImplementedError
+  elif acting_agent == pyspiel.PlayerId.TERMINAL:
+    pass
+  elif acting_agent == pyspiel.PlayerId.CHANCE:
+    raise ValueError("Interpreter should not be called at chance nodes.")
+  else:
+    raise ValueError(f"Unknown OpenSpiel player ID: {acting_agent}")
+
+  # --- Step chance nodes ---
+  while os_state.is_chance_node():
+    outcomes, probs = zip(*os_state.chance_outcomes())
+    chance_action = np.random.choice(outcomes, p=probs)
+    os_state.apply_action(chance_action)
+    env.info['actionHistory'].append(str(chance_action))
+    env.info['stateHistory'].append(str(os_state))
+
+  # --- Update agent states ---
+  agent_error = any(
+    kaggle_state[player_id]["status"] in ["TIMEOUT", "ERROR"]
+    for player_id in range(num_players)
+  )
+  if agent_error:
+    _log.info("AGENT ERROR DETECTED")
+  
+  invalid_action = any(
+    kaggle_state[player_id]["status"] == "INVALID"
+    for player_id in range(num_players)
+  )
+  if invalid_action:
+    _log.info("INVALID ACTION DETECTED")
+
+  status: str | None = None
+  for player_id, agent_state in enumerate(kaggle_state):
+    reward = None
+    if agent_error:
+      # Set all agent statuses to ERROR in order not to score episode. Preserve
+      # TIMEOUT which has the same effect.
+      if agent_state["status"] == "TIMEOUT":
+        status = "TIMEOUT"
+      else:
+        status = "ERROR"
+    elif invalid_action:
+      if agent_state["status"] == "INVALID":
+        reward = DEFAULT_INVALID_ACTION_REWARD
+      else:
+        reward = -DEFAULT_INVALID_ACTION_REWARD
+      status = "DONE"
+    elif os_state.is_terminal():
+      status = "DONE"
+      reward = os_state.returns()[player_id]
+    elif os_state.current_player() == player_id:
+      status = "ACTIVE"
+      if not os_state.legal_actions(player_id):
+        raise ValueError(
+          f"Active agent {i} has no legal actions in state {os_state}."
+        )
     else:
-        raise ValueError(f"Unknown OpenSpiel player ID: {acting_agent}")
-
-    # --- Step chance nodes ---
-    while os_state.is_chance_node():
-        outcomes, probs = zip(*os_state.chance_outcomes())
-        chance_action = np.random.choice(outcomes, p=probs)
-        os_state.apply_action(chance_action)
-        env.info["actionHistory"].append(str(chance_action))
-        env.info["stateHistory"].append(str(os_state))
-
-    # --- Update agent states ---
-    agent_error = any(kaggle_state[player_id]["status"] in ["TIMEOUT", "ERROR"] for player_id in range(num_players))
-    if agent_error:
-        _log.info("AGENT ERROR DETECTED")
-
-    invalid_action = any(kaggle_state[player_id]["status"] == "INVALID" for player_id in range(num_players))
-    if invalid_action:
-        _log.info("INVALID ACTION DETECTED")
-
-    status: str | None = None
-    for player_id, agent_state in enumerate(kaggle_state):
-        reward = None
-        if agent_error:
-            # Set all agent statuses to ERROR in order not to score episode. Preserve
-            # TIMEOUT which has the same effect.
-            if agent_state["status"] == "TIMEOUT":
-                status = "TIMEOUT"
-            else:
-                status = "ERROR"
-        elif invalid_action:
-            if agent_state["status"] == "INVALID":
-                reward = DEFAULT_INVALID_ACTION_REWARD
-            else:
-                reward = -DEFAULT_INVALID_ACTION_REWARD
-            status = "DONE"
-        elif os_state.is_terminal():
-            status = "DONE"
-            reward = os_state.returns()[player_id]
-        elif os_state.current_player() == player_id:
-            status = "ACTIVE"
-            if not os_state.legal_actions(player_id):
-                raise ValueError(f"Active agent {i} has no legal actions in state {os_state}.")
-        else:
-            status = "INACTIVE"
-        assert status is not None
-
-        info_dict = {}
-        if acting_agent == player_id:
-            info_dict["actionSubmitted"] = action_submitted
-            info_dict["actionSubmittedToString"] = action_submitted_to_string
-            info_dict["actionApplied"] = action_applied
-            info_dict["timeTaken"] = move_duration
-            info_dict["agentSelfReportedStatus"] = (
-                kaggle_state[acting_agent]["action"].get("status")
-                if kaggle_state[acting_agent]["action"]
-                else "unknown"
-            )
-
-        obs_update_dict = {
-            "observationString": os_state.observation_string(player_id),
-            "legalActions": os_state.legal_actions(player_id),
-            "legalActionStrings": [os_state.action_to_string(action) for action in os_state.legal_actions(player_id)],
-            "currentPlayer": os_state.current_player(),
-            "playerId": player_id,
-            "isTerminal": os_state.is_terminal(),
-            "serializedGameAndState": pyspiel.serialize_game_and_state(os_game, os_state),
-        }
-
-        # Apply updates
-        for k, v in obs_update_dict.items():
-            setattr(agent_state.observation, k, v)
-        agent_state["reward"] = reward
-        agent_state["info"] = info_dict
-        agent_state["status"] = status
-
-    return kaggle_state
+      status = "INACTIVE"
+    assert status is not None
+
+    info_dict = {}
+    if acting_agent == player_id:
+      info_dict["actionSubmitted"] = action_submitted
+      info_dict["actionSubmittedToString"] = action_submitted_to_string
+      info_dict["actionApplied"] = action_applied
+      info_dict["timeTaken"] = move_duration
+      info_dict[
+        "agentSelfReportedStatus"
+      ] = kaggle_state[acting_agent]["action"].get("status") if kaggle_state[acting_agent]["action"] else "unknown"
+
+    obs_update_dict = {
+      "observationString": os_state.observation_string(player_id),
+      "legalActions": os_state.legal_actions(player_id),
+      "legalActionStrings": [
+          os_state.action_to_string(action) for action
+          in os_state.legal_actions(player_id)
+      ],
+      "currentPlayer": os_state.current_player(),
+      "playerId": player_id,
+      "isTerminal": os_state.is_terminal(),
+      "serializedGameAndState": pyspiel.serialize_game_and_state(
+          os_game, os_state
+      ),
+    }
+
+    # Apply updates
+    for k, v in obs_update_dict.items():
+      setattr(agent_state.observation, k, v)
+    agent_state["reward"] = reward
+    agent_state["info"] = info_dict
+    agent_state["status"] = status
+
+  return kaggle_state
 
 
 # --- Rendering ---
 
-
 def renderer(state: list[utils.Struct], env: core.Environment) -> str:
-    """Kaggle environment text renderer."""
-    if hasattr(env, "os_state"):
-        return str(env.os_state)
-    else:
-        return "Game state uninitialized."
+  """Kaggle environment text renderer."""
+  if hasattr(env, 'os_state'):
+    return str(env.os_state)
+  else:
+    return "Game state uninitialized."
 
 
 # TODO(jhtschultz): Use custom player.html that replays from env.info instead
 # of player steps. The full game state is stored in env.info, player steps only
 # contain player observations.
 def _default_html_renderer() -> str:
-    """Provides the JavaScript string for the default HTML renderer."""
-    return """
+  """Provides the JavaScript string for the default HTML renderer."""
+  return """
 function renderer(context) {
     const { parent, environment, step } = context;
     parent.innerHTML = '';  // Clear previous rendering
@@ -465,129 +469,127 @@
 }
 """
 
-
 def _get_html_renderer_content(
-    open_spiel_short_name: str, base_path_for_custom_renderers: pathlib.Path, default_renderer_func: Callable[[], str]
+    open_spiel_short_name: str,
+    base_path_for_custom_renderers: pathlib.Path,
+    default_renderer_func: Callable[[], str]
 ) -> str:
-    """Tries to load a custom JS renderer for the game, falls back to default."""
-    custom_renderer_js_path = pathlib.Path(
-        base_path_for_custom_renderers,
-        open_spiel_short_name,
-        f"{open_spiel_short_name}.js",
-    )
-    if custom_renderer_js_path.is_file():
-        try:
-            with open(custom_renderer_js_path, "r", encoding="utf-8") as f:
-                content = f.read()
-            _log.debug(f"Using custom HTML renderer for {open_spiel_short_name} from {custom_renderer_js_path}")
-            return content
-        except Exception as e:  # pylint: disable=broad-exception-caught
-            _log.debug(e)
-    return default_renderer_func()
+  """Tries to load a custom JS renderer for the game, falls back to default."""
+  custom_renderer_js_path = pathlib.Path(
+      base_path_for_custom_renderers,
+      open_spiel_short_name,
+      f"{open_spiel_short_name}.js",
+  )
+  if custom_renderer_js_path.is_file():
+    try:
+      with open(custom_renderer_js_path, "r", encoding="utf-8") as f:
+        content = f.read()
+      _log.debug(f"Using custom HTML renderer for {open_spiel_short_name} from {custom_renderer_js_path}")
+      return content
+    except Exception as e:  # pylint: disable=broad-exception-caught
+      _log.debug(e)
+  return default_renderer_func()
 
 
 # --- Agents ---
 
-
 def random_agent(
-    observation: dict[str, Any],
-    configuration: dict[str, Any],
+  observation: dict[str, Any],
+  configuration: dict[str, Any],
 ) -> int:
-    """A built-in random agent specifically for OpenSpiel environments."""
-    del configuration
-    legal_actions = observation.get("legalActions")
-    if not legal_actions:
-        return None
-    action = random.choice(legal_actions)
-    return {"submission": int(action)}
+  """A built-in random agent specifically for OpenSpiel environments."""
+  del configuration
+  legal_actions = observation.get("legalActions")
+  if not legal_actions:
+    return None
+  action = random.choice(legal_actions)
+  return {"submission": int(action)}
 
 
 AGENT_REGISTRY = {
-    "random": random_agent,
+  "random": random_agent,
 }
 
 
-# --- Build and register environments ---
-
+# --- Build and register environments --- 
 
 def _build_env(game_string: str) -> dict[str, Any]:
-    game = pyspiel.load_game(game_string)
-    short_name = game.get_type().short_name
-
-    proxy_path = GAMES_DIR / short_name / f"{short_name}_proxy.py"
-    if proxy_path.is_file():
-        game = pyspiel.load_game(short_name + "_proxy", game.get_parameters())
-
-    game_type = game.get_type()
-    if not game_type.provides_observation_string:
-        raise ValueError(f"No observation string for game: {game_string}")
-
-    env_spec = copy.deepcopy(ENV_SPEC_TEMPLATE)
-    env_spec["name"] = f"open_spiel_{short_name}"
-    env_spec["title"] = f"Open Spiel: {short_name}"
-    env_spec["agents"] = [game.num_players()]
-
-    env_config = env_spec["configuration"]
-    env_config["episodeSteps"] = game.max_history_length() + DEFAULT_STEP_BUFFER
-    env_config["openSpielGameString"]["default"] = str(game)
-    env_config["openSpielGameName"]["default"] = short_name
-    env_config["openSpielGameParameters"]["default"] = game.get_parameters()
-
-    env_obs = env_spec["observation"]
-    env_obs["properties"]["openSpielGameString"]["default"] = str(game)
-    env_obs["properties"]["openSpielGameName"]["default"] = short_name
-
-    # Building html_renderer_callable is a bit convoluted but other approaches
-    # fail for a variety of reasons. Returning a simple lambda function
-    # doesn't work because of late-binding -- the last env registered will
-    # overwrite all previous renderers.
-    js_string_content = _get_html_renderer_content(
-        open_spiel_short_name=short_name,
-        base_path_for_custom_renderers=GAMES_DIR,
-        default_renderer_func=_default_html_renderer,
-    )
-
-    def create_html_renderer_closure(captured_content):
-        def html_renderer_callable_no_args():
-            return captured_content
-
-        return html_renderer_callable_no_args
-
-    html_renderer_callable = create_html_renderer_closure(js_string_content)
-
-    return {
-        "specification": env_spec,
-        "interpreter": interpreter,
-        "renderer": renderer,
-        "html_renderer": html_renderer_callable,
-        "agents": AGENT_REGISTRY,
-    }
+  game = pyspiel.load_game(game_string)
+  short_name = game.get_type().short_name
+
+  proxy_path = GAMES_DIR / short_name / f"{short_name}_proxy.py"
+  if proxy_path.is_file():
+    game = pyspiel.load_game(short_name + "_proxy", game.get_parameters())
+
+  game_type = game.get_type()
+  if not game_type.provides_observation_string:
+    raise ValueError(f"No observation string for game: {game_string}")
+
+  env_spec = copy.deepcopy(ENV_SPEC_TEMPLATE)
+  env_spec["name"] = f"open_spiel_{short_name}"
+  env_spec["title"] = f"Open Spiel: {short_name}"
+  env_spec["agents"] = [game.num_players()]
+
+  env_config = env_spec["configuration"]
+  env_config["episodeSteps"] = game.max_history_length() + DEFAULT_STEP_BUFFER
+  env_config["openSpielGameString"]["default"] = str(game)
+  env_config["openSpielGameName"]["default"] = short_name
+  env_config["openSpielGameParameters"]["default"] = game.get_parameters()
+
+  env_obs = env_spec["observation"]
+  env_obs["properties"]["openSpielGameString"]["default"] = str(game)
+  env_obs["properties"]["openSpielGameName"]["default"] = short_name
+
+  # Building html_renderer_callable is a bit convoluted but other approaches
+  # fail for a variety of reasons. Returning a simple lambda function
+  # doesn't work because of late-binding -- the last env registered will
+  # overwrite all previous renderers.
+  js_string_content = _get_html_renderer_content(
+      open_spiel_short_name=short_name,
+      base_path_for_custom_renderers=GAMES_DIR,
+      default_renderer_func=_default_html_renderer,
+  )
+
+  def create_html_renderer_closure(captured_content):
+      def html_renderer_callable_no_args():
+          return captured_content
+      return html_renderer_callable_no_args
+
+  html_renderer_callable = create_html_renderer_closure(js_string_content)
+
+  return {
+      "specification": env_spec,
+      "interpreter": interpreter,
+      "renderer": renderer,
+      "html_renderer": html_renderer_callable,
+      "agents": AGENT_REGISTRY,
+  }
 
 
 def _register_game_envs(games_list: list[str]) -> dict[str, Any]:
-    skipped_games = []
-    registered_envs = {}
-    for game_string in games_list:
-        try:
-            env_config = _build_env(game_string)
-            if env_config is None:
-                continue
-            env_name = env_config["specification"]["name"]
-            if env_name in registered_envs:
-                raise ValueError(f"Attempting to overwrite existing env: {env_name}")
-            registered_envs[env_name] = env_config
-        except Exception as e:  # pylint: disable=broad-exception-caught
-            _log.debug(e)
-            skipped_games.append(game_string)
-
-    _log.info(f"Successfully loaded OpenSpiel environments: {len(registered_envs)}.")
-    for env_name in registered_envs:
-        _log.info(f"   {env_name}")
-    _log.info(f"OpenSpiel games skipped: {len(skipped_games)}.")
-    for game_string in skipped_games:
-        _log.info(f"   {game_string}")
-
-    return registered_envs
+  skipped_games = []
+  registered_envs = {}
+  for game_string in games_list:
+    try:
+      env_config = _build_env(game_string)
+      if env_config is None:
+        continue
+      env_name = env_config["specification"]["name"]
+      if env_name in registered_envs:
+        raise ValueError(f"Attempting to overwrite existing env: {env_name}")
+      registered_envs[env_name] = env_config
+    except Exception as e:  # pylint: disable=broad-exception-caught
+      _log.debug(e)
+      skipped_games.append(game_string)
+
+  _log.info(f"Successfully loaded OpenSpiel environments: {len(registered_envs)}.")
+  for env_name in registered_envs:
+    _log.info(f"   {env_name}")
+  _log.info(f"OpenSpiel games skipped: {len(skipped_games)}.")
+  for game_string in skipped_games:
+    _log.info(f"   {game_string}")
+
+  return registered_envs
 
 
 GAMES_LIST = [
