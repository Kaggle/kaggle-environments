--- conflicted
+++ resolved
@@ -272,19 +272,9 @@
             for goose in geese
             for position in goose
         }
-<<<<<<< HEAD
         available_positions = set(range(rows * columns)).difference(collisions).difference(food)
         # Ensure we don't sample more food than available positions.
         needed_food = min(needed_food, len(available_positions))
-=======
-        available_positions = {
-            i for i in range(rows * columns)
-            if (
-                i not in collisions and
-                i not in food
-            )
-        }
->>>>>>> 6a13230b
         food.extend(sample(available_positions, needed_food))
 
     # Set rewards after deleting all geese to ensure that geese don't receive a reward on the turn they perish.
