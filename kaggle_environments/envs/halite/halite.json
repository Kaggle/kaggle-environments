{
  "name": "halite",
  "title": "Halite 4",
  "description": "The game of space salt.",
  "version": "1.2.1",
  "agents": [1, 2, 4],
  "configuration": {
    "episodeSteps": 400,
    "startingHalite": {
      "description": "The starting amount of halite available on the board.",
      "type": "integer",
      "default": 24000
    },
    "size": {
      "description": "The number of cells vertically and horizontally on the board.",
      "type": "integer",
      "default": 21,
      "minimum": 2
    },
    "spawnCost": {
      "description": "The amount of halite to spawn a new ship.",
      "type": "integer",
      "default": 500,
      "minimum": 0
    },
    "convertCost": {
      "description": "The amount of halite to convert a ship into a shipyard.",
      "type": "integer",
      "default": 500,
      "minimum": 0
    },
    "moveCost": {
      "description": "The percent deducted from ship's current halite per move.",
      "type": "number",
      "default": 0,
      "minimum": 0
    },
    "collectRate": {
      "description": "The rate of halite collected by a ship from a cell by not moving.",
      "type": "number",
      "default": 0.25,
      "minimum": 0
    },
    "regenRate": {
      "description": "The rate halite regenerates on the board.",
      "type": "number",
      "default": 0.02,
      "minimum": 0
    },
    "maxCellHalite": {
      "description": "The maximum halite that can be in any cell.",
      "type": "integer",
      "default": 500,
      "minimum": 0
    },
<<<<<<< HEAD
    "randomSeed": {
      "description": "The seed used to initialize the random number generator.",
      "type": "integer",
      "default": null
    },
    "agentTimeout": 12,
=======
    "agentTimeout": 30,
>>>>>>> f520174f
    "actTimeout": 6,
    "runTimeout": 9600
  },
  "reward": {
    "description": "The amount of player owned halite (equal to players[index][0]) if the player has not been eliminated, else step_eliminated - episode_steps - 1.",
    "type": "integer",
    "default": 5000
  },
  "observation": {
    "halite": {
      "description": "Serialized list of available halite per cell on the board.",
      "type": "array",
      "shared": true,
      "items": {
        "type": "integer",
        "minimum": 0
      }
    },
    "players": {
      "description": "List of players and their assets.",
      "type": "array",
      "shared": true,
      "items": {
        "type": "array",
        "items": [
          {
            "description": "Halite: The amount player owned halite (equal to reward).",
            "type": "integer",
            "minimum": 0
          },
          {
            "description": "Shipyards: The list of player owned shipyards.",
            "type": "object",
            "additionalProperties": {
              "description": "Key: uid of the asset (shipyard). Value: position (row * size + column)",
              "type": "integer",
              "minimum": 0
            }
          },
          {
            "description": "Ships: The list of player owned ships.",
            "type": "object",
            "additionalProperties": {
              "description": "Key: uid of the asset (ship).",
              "type": "array",
              "items": [
                {
                  "description": "Position: (row * size + column).",
                  "type": "integer",
                  "minimum": 0
                },
                {
                  "description": "Ship Halite: The amount present in a ship.",
                  "type": "integer",
                  "default": 0,
                  "minimum": 0
                }
              ]
            }
          }
        ]
      }
    },
    "player": {
      "description": "The current agent's player index.",
      "type": "integer",
      "defaults": [0, 1, 2, 3]
    },
    "step": {
      "description": "The current step index within the episode.",
      "type": "integer",
      "shared": true,
      "minimum": 0
    }
  },
  "action": {
    "description": "Actions taken per asset (ship or shipyard).",
    "type": "object",
    "additionalProperties": {
      "description": "Key: uid of the asset. Value: action. SPAWN for shipyards, remaining for ships.",
      "enum": ["CONVERT", "SPAWN", "NORTH", "SOUTH", "EAST", "WEST"]
    }
  }
}<|MERGE_RESOLUTION|>--- conflicted
+++ resolved
@@ -53,16 +53,12 @@
       "default": 500,
       "minimum": 0
     },
-<<<<<<< HEAD
     "randomSeed": {
       "description": "The seed used to initialize the random number generator.",
       "type": "integer",
       "default": null
     },
-    "agentTimeout": 12,
-=======
     "agentTimeout": 30,
->>>>>>> f520174f
     "actTimeout": 6,
     "runTimeout": 9600
   },
